--- conflicted
+++ resolved
@@ -1,4 +1,3 @@
-<<<<<<< HEAD
 # Asteroid-Formation-Refactor
 
 nbody-asteroids/
@@ -34,9 +33,4 @@
 │   ├── collision_handler.cpp   // Merging logic
 │   ├── simulation.h
 │   └── simulation.cpp          // Main simulation loop orchestration
-└── third_party/                // Optional: for JSON parsers, etc.
-=======
-# Asteroid-Formation-Simulation
-
-This project is part of the project of 2025 Spring Mathematical Modeling course at Peking university.
->>>>>>> c906aecf
+└── third_party/                // Optional: for JSON parsers, etc.